<<<<<<< HEAD
{% extends 'users/form.html' %}
{% block head %}
{% load static %}
<title>Login</title>
<link rel="stylesheet" href="{% static 'css/form.css' %}">
{% endblock %}

{% block formbody %}
<div class="header-font header-surface">
  Club Manager
</div>
<div class="container-body">
  <div class="header-font header-black header-center">
      Login
  </div>
  <div class="formBody-container">
  <form method="POST" class="formBody">
      {% csrf_token %}
      <div class="input-container">
      {% for field in form %}
      <!---Not sure how to handle club or event fields yet-->
      {% if field.name == "club" or field.name == "event" %}
          <div></div>
      {% else %}
          <div class="input-field">
              {{ field }}
          </div>
      {% endif %}
      {% endfor %}
      </div>
      <input type="submit" value="Login" class="standard-font">
  </form>
  </div>
</div>
<div class="subtext-container">
    <div class="subtext-regular">
        New to Club Manager?
    </div>
    {% url 'users:register' as userregister %}
    <a href="{{ userregister }}">
    <div class="subtext-link">
        Sign Up Now
    </div>
    </a>
=======
{% extends 'base.html' %} {% block head %} {% load static %}
<link
  rel="stylesheet"
  href="{% static 'css/form.css' %}"
/>
{% endblock %} {% block body %}
<!-- <div class="container">
  <form method="POST">
    {% csrf_token %}
    
    {% for field in form.visible_fields %}
    {{ field.errors }}
    {{ field.label_tag }}
    {{ field }}
    <small>
      {{ field.help_text }}
    </small>
    {% endfor %}
    
    {% for hidden in form.hidden_fields %}
    {{ hidden }}
    {% endfor %}
    
    {% for error in form.non_field_errors %}
    <p>{{ error }}</p>
    {% endfor %}
    <input type="submit" value="Login">
  </form>
  
</div> -->
<div class="container">
  <h2>Login</h2>
  <form method="POST">
    {% csrf_token %} {{ form }}

    <input
      type="submit"
      value="Login"
    />
  </form>
  <br>
  <a href="{% url 'users:register' %}{% if next %}?next={{ next }}{% endif %}">Register</a>
>>>>>>> d7abab77
</div>
{% endblock %}<|MERGE_RESOLUTION|>--- conflicted
+++ resolved
@@ -1,4 +1,3 @@
-<<<<<<< HEAD
 {% extends 'users/form.html' %}
 {% block head %}
 {% load static %}
@@ -38,54 +37,12 @@
         New to Club Manager?
     </div>
     {% url 'users:register' as userregister %}
-    <a href="{{ userregister }}">
+
+    <!-- {% url 'users:register' %}{% if next %}?next={{ next }}{% endif %} -->
+    <a href="{% url 'users:register' %}{% if next %}?next={{ next }}{% endif %}">
     <div class="subtext-link">
         Sign Up Now
     </div>
     </a>
-=======
-{% extends 'base.html' %} {% block head %} {% load static %}
-<link
-  rel="stylesheet"
-  href="{% static 'css/form.css' %}"
-/>
-{% endblock %} {% block body %}
-<!-- <div class="container">
-  <form method="POST">
-    {% csrf_token %}
-    
-    {% for field in form.visible_fields %}
-    {{ field.errors }}
-    {{ field.label_tag }}
-    {{ field }}
-    <small>
-      {{ field.help_text }}
-    </small>
-    {% endfor %}
-    
-    {% for hidden in form.hidden_fields %}
-    {{ hidden }}
-    {% endfor %}
-    
-    {% for error in form.non_field_errors %}
-    <p>{{ error }}</p>
-    {% endfor %}
-    <input type="submit" value="Login">
-  </form>
-  
-</div> -->
-<div class="container">
-  <h2>Login</h2>
-  <form method="POST">
-    {% csrf_token %} {{ form }}
-
-    <input
-      type="submit"
-      value="Login"
-    />
-  </form>
-  <br>
-  <a href="{% url 'users:register' %}{% if next %}?next={{ next }}{% endif %}">Register</a>
->>>>>>> d7abab77
 </div>
 {% endblock %}