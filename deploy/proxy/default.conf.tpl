gzip on;

server {
  listen 8080;
  
  location /static {
    alias /vol/web;
  }
  
  location /docs {
    proxy_intercept_errors  on;
    proxy_redirect          off;
    proxy_hide_header       X-Amz-Id-2;
    proxy_hide_header       X-Amz-Request-Id;
    
<<<<<<< HEAD
    proxy_pass              $DOCS_URI;
=======
    proxy_pass              "$PROXY_DOCS_URI";
>>>>>>> e7c54148
  }
  
  location / {
    uwsgi_pass              $SERVER_URI;
    
    proxy_set_header        Host "$host";
    proxy_set_header        X-Forwarded-For "$proxy_add_x_forwarded_for";
    uwsgi_pass_header       Token;
    
    client_max_body_size    32M;
    include                 /etc/nginx/uwsgi_params;
  }
}<|MERGE_RESOLUTION|>--- conflicted
+++ resolved
@@ -13,11 +13,7 @@
     proxy_hide_header       X-Amz-Id-2;
     proxy_hide_header       X-Amz-Request-Id;
     
-<<<<<<< HEAD
-    proxy_pass              $DOCS_URI;
-=======
     proxy_pass              "$PROXY_DOCS_URI";
->>>>>>> e7c54148
   }
   
   location / {
